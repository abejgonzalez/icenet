package icenet

import chisel3._
import chisel3.util._
import freechips.rocketchip.coreplex.HasSystemBus
import freechips.rocketchip.config.{Field, Parameters}
import freechips.rocketchip.devices.tilelink.TLROM
import freechips.rocketchip.diplomacy._
import freechips.rocketchip.regmapper.{HasRegMap, RegField}
import freechips.rocketchip.tilelink._
import freechips.rocketchip.unittest.{UnitTest, UnitTestIO}
import freechips.rocketchip.util._
import testchipip.{StreamIO, StreamChannel, TLHelper}
import scala.math.max
import IceNetConsts._

case class NICConfig(
  inBufPackets: Int = 50,
  outBufFlits: Int = 2 * ETH_MAX_BYTES / NET_IF_BYTES,
  nMemXacts: Int = 8,
  maxAcquireBytes: Int = 64,
  ctrlQueueDepth: Int = 10,
  tapFunc: Option[EthernetHeader => Bool] = None)

case object NICKey extends Field[NICConfig]

class IceNicSendIO extends Bundle {
  val req = Decoupled(UInt(NET_IF_WIDTH.W))
  val comp = Flipped(Decoupled(Bool()))
}

class IceNicRecvIO extends Bundle {
  val req = Decoupled(UInt(NET_IF_WIDTH.W))
  val comp = Flipped(Decoupled(UInt(NET_LEN_BITS.W)))
}

trait IceNicControllerBundle extends Bundle {
  val send = new IceNicSendIO
  val recv = new IceNicRecvIO
  val macAddr = Input(UInt(ETH_MAC_BITS.W))
}

trait IceNicControllerModule extends HasRegMap {
  implicit val p: Parameters
  val io: IceNicControllerBundle

  val sendCompDown = Wire(init = false.B)

  val qDepth = p(NICKey).ctrlQueueDepth
  // hold (len, addr) of packets that we need to send out
  val sendReqQueue = Module(new Queue(UInt(NET_IF_WIDTH.W), qDepth))
  // hold addr of buffers we can write received packets into
  val recvReqQueue = Module(new Queue(UInt(NET_IF_WIDTH.W), qDepth))
  // count number of sends completed
  val sendCompCount = TwoWayCounter(io.send.comp.fire(), sendCompDown, qDepth)
  // hold length of received packets
  val recvCompQueue = Module(new Queue(UInt(NET_LEN_BITS.W), qDepth))

  val sendCompValid = sendCompCount > 0.U

  io.send.req <> sendReqQueue.io.deq
  io.recv.req <> recvReqQueue.io.deq
  io.send.comp.ready := sendCompCount < 10.U
  recvCompQueue.io.enq <> io.recv.comp

  interrupts(0) := sendCompValid || recvCompQueue.io.deq.valid

  val sendReqAvail = (qDepth.U - sendReqQueue.io.count)
  val recvReqAvail = (qDepth.U - recvReqQueue.io.count)

  def sendCompRead = (ready: Bool) => {
    sendCompDown := sendCompValid && ready
    (sendCompValid, true.B)
  }

  regmap(
    0x00 -> Seq(RegField.w(NET_IF_WIDTH, sendReqQueue.io.enq)),
    0x08 -> Seq(RegField.w(NET_IF_WIDTH, recvReqQueue.io.enq)),
    0x10 -> Seq(RegField.r(1, sendCompRead)),
    0x12 -> Seq(RegField.r(NET_LEN_BITS, recvCompQueue.io.deq)),
    0x14 -> Seq(
      RegField.r(4, qDepth.U - sendReqQueue.io.count),
      RegField.r(4, qDepth.U - recvReqQueue.io.count),
      RegField.r(4, sendCompCount),
      RegField.r(4, recvCompQueue.io.count)),
    0x18 -> Seq(RegField.r(ETH_MAC_BITS, io.macAddr)))
}

case class IceNicControllerParams(address: BigInt, beatBytes: Int)

/*
 * Take commands from the CPU over TL2, expose as Queues
 */
class IceNicController(c: IceNicControllerParams)(implicit p: Parameters)
  extends TLRegisterRouter(
    c.address, "ice-nic", Seq("ucbbar,ice-nic"),
    interrupts = 1, beatBytes = c.beatBytes)(
      new TLRegBundle(c, _)    with IceNicControllerBundle)(
      new TLRegModule(c, _, _) with IceNicControllerModule)

class IceNicSendPath(implicit p: Parameters) extends LazyModule {
  val reader = LazyModule(new IceNicReader)
  val node = TLIdentityNode()
  node := reader.node

  val config = p(NICKey)

  lazy val module = new LazyModuleImp(this) {
    val io = IO(new Bundle {
      val send = Flipped(new IceNicSendIO)
      val out = Decoupled(new StreamChannel(NET_IF_WIDTH))
      val rlimit = Input(new RateLimiterSettings)
    })

    reader.module.io.send <> io.send

    val queue = Module(new ReservationBuffer(config.nMemXacts, config.outBufFlits))
    queue.io.alloc <> reader.module.io.alloc
    queue.io.in <> reader.module.io.out

    val aligner = Module(new Aligner)
    aligner.io.in <> queue.io.out

    val limiter = Module(new RateLimiter(new StreamChannel(NET_IF_WIDTH)))
    limiter.io.in <> aligner.io.out
    limiter.io.settings := io.rlimit
    io.out <> limiter.io.out
  }
}

/*
 * Send frames out
 */
class IceNicReader(implicit p: Parameters)
    extends LazyModule {
  val node = TLHelper.makeClientNode(
    name = "ice-nic-send", sourceId = IdRange(0, p(NICKey).nMemXacts))
  lazy val module = new IceNicReaderModule(this)
}

class IceNicReaderModule(outer: IceNicReader)
    extends LazyModuleImp(outer) {

  val config = p(NICKey)
  val maxBytes = config.maxAcquireBytes
  val nXacts = config.nMemXacts
  val outFlits = config.outBufFlits

  val io = IO(new Bundle {
    val send = Flipped(new IceNicSendIO)
    val alloc = Decoupled(new ReservationBufferAlloc(nXacts, outFlits))
    val out = Decoupled(new ReservationBufferData(nXacts))
  })

  val (tl, edge) = outer.node.out(0)
  val beatBytes = tl.params.dataBits / 8
  val byteAddrBits = log2Ceil(beatBytes)
  val addrBits = tl.params.addressBits
  val lenBits = NET_LEN_BITS - 1
  val midPoint = NET_IF_WIDTH - NET_LEN_BITS
  val packpart = io.send.req.bits(NET_IF_WIDTH - 1)
  val packlen = io.send.req.bits(NET_IF_WIDTH - 2, midPoint)
  val packaddr = io.send.req.bits(midPoint - 1, 0)

  // we allow one TL request at a time to avoid tracking
  val s_idle :: s_read :: s_comp :: Nil = Enum(3)
  val state = RegInit(s_idle)

  // Physical (word) address in memory
  val sendaddr = Reg(UInt(addrBits.W))
  // Number of words to send
  val sendlen  = Reg(UInt(lenBits.W))
  // 0 if last packet in sequence, 1 otherwise
  val sendpart = Reg(Bool())

  val xactBusy = RegInit(0.U(nXacts.W))
  val xactOnehot = PriorityEncoderOH(~xactBusy)
  val xactId = OHToUInt(xactOnehot)
  val xactLast = Reg(UInt(nXacts.W))
  val xactLeftKeep = Reg(Vec(nXacts, UInt(NET_IF_BYTES.W)))
  val xactRightKeep = Reg(Vec(nXacts, UInt(NET_IF_BYTES.W)))

  val reqSize = MuxCase(byteAddrBits.U,
    (log2Ceil(maxBytes) until byteAddrBits by -1).map(lgSize =>
        // Use the largest size (beatBytes <= size <= maxBytes)
        // s.t. sendaddr % size == 0 and sendlen > size
        (sendaddr(lgSize-1,0) === 0.U &&
          (sendlen >> lgSize.U) =/= 0.U) -> lgSize.U))
  val isLast = (xactLast >> tl.d.bits.source)(0) && edge.last(tl.d)
  val canSend = state === s_read && !xactBusy.andR

  val loffset = Reg(UInt(byteAddrBits.W))
  val roffset = Reg(UInt(byteAddrBits.W))
  val lkeep = NET_FULL_KEEP << loffset
  val rkeep = NET_FULL_KEEP >> roffset
  val first = Reg(Bool())

  xactBusy := (xactBusy | Mux(tl.a.fire(), xactOnehot, 0.U)) &
                  ~Mux(tl.d.fire() && edge.last(tl.d),
                        UIntToOH(tl.d.bits.source), 0.U)

  val helper = DecoupledHelper(tl.a.ready, io.alloc.ready)

  io.send.req.ready := state === s_idle
  io.alloc.valid := helper.fire(io.alloc.ready, canSend)
  io.alloc.bits.id := xactId
  io.alloc.bits.count := (1.U << (reqSize - byteAddrBits.U))
  tl.a.valid := helper.fire(tl.a.ready, canSend)
  tl.a.bits := edge.Get(
    fromSource = xactId,
    toAddress = sendaddr,
    lgSize = reqSize)._2

  val outLeftKeep = xactLeftKeep(tl.d.bits.source)
  val outRightKeep = xactRightKeep(tl.d.bits.source)

  io.out.valid := tl.d.valid
  io.out.bits.id := tl.d.bits.source
  io.out.bits.data.data := tl.d.bits.data
  io.out.bits.data.keep := MuxCase(NET_FULL_KEEP, Seq(
    (edge.first(tl.d) && edge.last(tl.d)) -> (outLeftKeep & outRightKeep),
    edge.first(tl.d) -> outLeftKeep,
    edge.last(tl.d)  -> outRightKeep))
  io.out.bits.data.last := isLast
  tl.d.ready := io.out.ready
  io.send.comp.valid := state === s_comp
  io.send.comp.bits := true.B

  when (io.send.req.fire()) {
    val lastaddr = packaddr + packlen
    val startword = packaddr(midPoint-1, byteAddrBits)
    val endword = lastaddr(midPoint-1, byteAddrBits) +
                    Mux(lastaddr(byteAddrBits-1, 0) === 0.U, 0.U, 1.U)

    loffset := packaddr(byteAddrBits-1, 0)
    roffset := Cat(endword, 0.U(byteAddrBits.W)) - lastaddr
    first := true.B

    sendaddr := Cat(startword, 0.U(byteAddrBits.W))
    sendlen  := Cat(endword - startword, 0.U(byteAddrBits.W))
    sendpart := packpart
    state := s_read

    assert(packlen > 0.U, s"NIC packet length must be >0")
  }

  when (tl.a.fire()) {
    val reqBytes = 1.U << reqSize
    sendaddr := sendaddr + reqBytes
    sendlen  := sendlen - reqBytes
    when (sendlen === reqBytes) {
      xactLast := (xactLast & ~xactOnehot) | Mux(sendpart, 0.U, xactOnehot)
      xactRightKeep(xactId) := rkeep
      state := s_comp
    } .otherwise {
      xactLast := xactLast & ~xactOnehot
      xactRightKeep(xactId) := NET_FULL_KEEP
    }
    when (first) {
      first := false.B
      xactLeftKeep(xactId) := lkeep
    } .otherwise {
      xactLeftKeep(xactId) := NET_FULL_KEEP
    }
  }

  when (io.send.comp.fire()) {
    state := s_idle
  }
}

class IceNicWriter(implicit p: Parameters) extends LazyModule {
  val nXacts = p(NICKey).nMemXacts
  val node = TLHelper.makeClientNode(
    name = "ice-nic-recv", sourceId = IdRange(0, nXacts))
  lazy val module = new IceNicWriterModule(this)
}

class IceNicWriterModule(outer: IceNicWriter)
    extends LazyModuleImp(outer) {
  val io = IO(new Bundle {
    val recv = Flipped(new IceNicRecvIO)
    val in = Flipped(Decoupled(new StreamChannel(NET_IF_WIDTH)))
    val length = Input(UInt(NET_LEN_BITS.W))
  })

  val maxBytes = p(NICKey).maxAcquireBytes
  val (tl, edge) = outer.node.out(0)
  val beatBytes = tl.params.dataBits / 8
  val fullAddrBits = tl.params.addressBits
  val byteAddrBits = log2Ceil(beatBytes)
  val addrBits = fullAddrBits - byteAddrBits

  val s_idle :: s_data :: s_complete :: Nil = Enum(3)
  val state = RegInit(s_idle)

  val baseAddr = Reg(UInt(addrBits.W))
  val idx = Reg(UInt(addrBits.W))
  val addrMerged = baseAddr + idx

  val xactBusy = RegInit(0.U(outer.nXacts.W))
  val xactOnehot = PriorityEncoderOH(~xactBusy)

  val maxBeats = maxBytes / beatBytes
  val beatIdBits = log2Ceil(maxBeats)

  val beatsLeft = Reg(UInt(beatIdBits.W))
  val headAddr = Reg(UInt(addrBits.W))
  val headXact = Reg(UInt(log2Ceil(outer.nXacts).W))
  val headSize = Reg(UInt(log2Ceil(beatIdBits + 1).W))

  val newBlock = beatsLeft === 0.U
  val canSend = !xactBusy.andR || !newBlock

  val reqSize = MuxCase(0.U,
    (log2Ceil(maxBytes / beatBytes) until 0 by -1).map(lgSize =>
        (addrMerged(lgSize-1,0) === 0.U &&
          (io.length >> lgSize.U) =/= 0.U) -> lgSize.U))

  xactBusy := (xactBusy | Mux(tl.a.fire() && newBlock, xactOnehot, 0.U)) &
                  ~Mux(tl.d.fire(), UIntToOH(tl.d.bits.source), 0.U)

  val fromSource = Mux(newBlock, OHToUInt(xactOnehot), headXact)
  val toAddress = Mux(newBlock, addrMerged, headAddr) << byteAddrBits.U
  val lgSize = Mux(newBlock, reqSize, headSize) +& byteAddrBits.U

  io.recv.req.ready := state === s_idle
  tl.a.valid := (state === s_data && io.in.valid) && canSend
  tl.a.bits := edge.Put(
    fromSource = fromSource,
    toAddress = toAddress,
    lgSize = lgSize,
    data = io.in.bits.data)._2
  tl.d.ready := xactBusy.orR
  io.in.ready := state === s_data && canSend && tl.a.ready
  io.recv.comp.valid := state === s_complete && !xactBusy.orR
  io.recv.comp.bits := idx << byteAddrBits.U

  when (io.recv.req.fire()) {
    idx := 0.U
    baseAddr := io.recv.req.bits >> byteAddrBits.U
    beatsLeft := 0.U
    state := s_data
  }

  when (tl.a.fire()) {
    when (newBlock) {
      val bytesToWrite = 1.U << reqSize
      beatsLeft := bytesToWrite - 1.U
      headAddr := addrMerged
      headXact := OHToUInt(xactOnehot)
      headSize := reqSize
    } .otherwise {
      beatsLeft := beatsLeft - 1.U
    }
    idx := idx + 1.U
    when (io.in.bits.last) { state := s_complete }
  }

  when (io.recv.comp.fire()) { state := s_idle }
}

/*
 * Recv frames
 */
class IceNicRecvPath(implicit p: Parameters) extends LazyModule {
  val writer = LazyModule(new IceNicWriter)
  val node = TLIdentityNode()
  node := writer.node
  lazy val module = new IceNicRecvPathModule(this)
}

class IceNicRecvPathModule(outer: IceNicRecvPath)
    extends LazyModuleImp(outer) {
  val config = p(NICKey)

  val io = IO(new Bundle {
    val recv = Flipped(new IceNicRecvIO)
    val in = Flipped(Decoupled(new StreamChannel(NET_IF_WIDTH))) // input stream 
    val tap = config.tapFunc.map(_ => Decoupled(new StreamChannel(NET_IF_WIDTH)))
  })

  val buffer = Module(new NetworkPacketBuffer(config.inBufPackets))
  buffer.io.stream.in <> io.in

  val writer = outer.writer.module
  writer.io.length := buffer.io.length
  writer.io.recv <> io.recv
  writer.io.in <> config.tapFunc.map { tapFunc =>
    val tap = Module(new NetworkTap(tapFunc))
    tap.io.inflow <> buffer.io.stream.out
    io.tap.get <> tap.io.tapout
    tap.io.passthru
  } .getOrElse { buffer.io.stream.out }
}

class NICIO extends StreamIO(NET_IF_WIDTH) {
  val macAddr = Input(UInt(ETH_MAC_BITS.W))
  val rlimit = Input(new RateLimiterSettings)

  override def cloneType = (new NICIO).asInstanceOf[this.type]
}

class NICIOvonly extends Bundle {
  val in = Flipped(Valid(new StreamChannel(NET_IF_WIDTH)))
  val out = Valid(new StreamChannel(NET_IF_WIDTH))
  val macAddr = Input(UInt(ETH_MAC_BITS.W))
  val rlimit = Input(new RateLimiterSettings)

  override def cloneType = (new NICIOvonly).asInstanceOf[this.type]
}

/* 
 * A simple NIC
 *
 * Expects ethernet frames (see below), but uses a custom transport 
 * (see ExtBundle)
 * 
 * Ethernet Frame format:
 *   8 bytes    |  6 bytes  |  6 bytes    | 2 bytes  | 46-1500B | 4 bytes
 * Preamble/SFD | Dest Addr | Source Addr | Type/Len | Data     | CRC
 * Gen by NIC   | ------------- from/to CPU --------------------| Gen by NIC
 *
 * For now, we elide the Gen by NIC components since we're talking to a 
 * custom network.
 */
class IceNIC(address: BigInt, beatBytes: Int = 8)
    (implicit p: Parameters) extends LazyModule {

  val control = LazyModule(new IceNicController(
    IceNicControllerParams(address, beatBytes)))
  val sendPath = LazyModule(new IceNicSendPath)
  val recvPath = LazyModule(new IceNicRecvPath)

  val mmionode = TLIdentityNode()
  val dmanode = TLIdentityNode()
  val intnode = IntIdentityNode()

  control.node := mmionode
  dmanode := sendPath.node
  dmanode := recvPath.node
  intnode := control.intnode

  lazy val module = new LazyModuleImp(this) {
    val config = p(NICKey)

    val io = IO(new Bundle {
<<<<<<< HEAD
      val ext = new NICIOvonly
=======
      val ext = new NICIO
      val tap = config.tapFunc.map(_ => Decoupled(new StreamChannel(NET_IF_WIDTH)))
>>>>>>> f41eb14e
    })

    sendPath.module.io.send <> control.module.io.send
    recvPath.module.io.recv <> control.module.io.recv

    // connect externally
    recvPath.module.io.in.bits :=  io.ext.in.bits
    recvPath.module.io.in.valid :=  io.ext.in.valid
    //ignore recvPath.module.io.in.ready

    io.ext.out.bits := sendPath.module.io.out.bits
    io.ext.out.valid := sendPath.module.io.out.valid
    sendPath.module.io.out.ready := Bool(true)

    control.module.io.macAddr := io.ext.macAddr
    sendPath.module.io.rlimit := io.ext.rlimit

    io.tap.zip(recvPath.module.io.tap).foreach {
      case (tapout, tapin) => tapout <> tapin
    }
  }
}

class SimNetwork extends BlackBox {
  val io = IO(new Bundle {
    val clock = Input(Clock())
    val reset = Input(Bool())
    val net = Flipped(new NICIOvonly)
  })
}

trait HasPeripheryIceNIC extends HasSystemBus {
  private val address = BigInt(0x10016000)

  val icenic = LazyModule(new IceNIC(address, sbus.beatBytes))
  icenic.mmionode := sbus.toVariableWidthSlaves
  sbus.fromSyncPorts() :=* icenic.dmanode
  ibus.fromSync := icenic.intnode
}

trait HasPeripheryIceNICModuleImp extends LazyModuleImp {
  val outer: HasPeripheryIceNIC
  val net = IO(new NICIOvonly)

  net <> outer.icenic.module.io.ext

  def connectNicLoopback(dummy: Int = 0) {
    net.in <> net.out
    net.macAddr := PlusArg("macaddr")
    net.rlimit.inc := PlusArg("rlimit-inc", 1)
    net.rlimit.period := PlusArg("rlimit-period", 1)
    net.rlimit.size := PlusArg("rlimit-size", 8)
  }

  def connectSimNetwork(clock: Clock, reset: Bool) {
    val sim = Module(new SimNetwork)
    sim.io.clock := clock
    sim.io.reset := reset
    sim.io.net <> net
  }
}

class IceNicTestSendDriver(
    sendReqs: Seq[(Int, Int, Boolean)],
    sendData: Seq[BigInt])(implicit p: Parameters) extends LazyModule {
  val node = TLHelper.makeClientNode(
    name = "test-send-driver", sourceId = IdRange(0, 1))

  lazy val module = new LazyModuleImp(this) {
    val io = IO(new Bundle with UnitTestIO {
      val send = new IceNicSendIO
    })

    val (tl, edge) = node.out(0)
    val dataBits = tl.params.dataBits
    val beatBytes = dataBits / 8
    val byteAddrBits = log2Ceil(beatBytes)
    val lenBits = NET_LEN_BITS - 1
    val addrBits = NET_IF_WIDTH - NET_LEN_BITS

    val (s_start :: s_write_req :: s_write_resp ::
         s_send :: s_done :: Nil) = Enum(5)
    val state = RegInit(s_start)

    val sendReqVec = Vec(sendReqs.map {
      case (addr, len, part) => Cat(part.B, len.U(lenBits.W), addr.U(addrBits.W))})

    val sendReqAddrVec = Vec(sendReqs.map{case (addr, _, _) => addr.U(addrBits.W)})
    val sendReqCounts = sendReqs.map { case (_, len, _) => len / beatBytes }
    val sendReqCountVec = Vec(sendReqCounts.map(_.U))
    val sendReqBase = Vec((0 +: (1 until sendReqs.size).map(
      i => sendReqCounts.slice(0, i).reduce(_ + _))).map(_.U(addrBits.W)))
    val maxMemCount = sendReqCounts.reduce(max(_, _))
    val totalMemCount = sendReqCounts.reduce(_ + _)

    require(totalMemCount == sendData.size)

    val sendDataVec = Vec(sendData.map(_.U(dataBits.W)))

    val reqIdx = Reg(UInt(log2Ceil(sendReqs.size).W))
    val memIdx = Reg(UInt(log2Ceil(totalMemCount).W))

    val outSend = TwoWayCounter(
      io.send.req.fire(), io.send.comp.fire(), sendReqs.size)

    val writeAddr = sendReqAddrVec(reqIdx) + (memIdx << byteAddrBits.U)
    val writeData = sendDataVec(sendReqBase(reqIdx) + memIdx)

    tl.a.valid := state === s_write_req
    tl.a.bits := edge.Put(
      fromSource = 0.U,
      toAddress = writeAddr,
      lgSize = byteAddrBits.U,
      data = writeData)._2
    tl.d.ready := state === s_write_resp

    io.send.req.valid := state === s_send
    io.send.req.bits := sendReqVec(reqIdx)
    io.send.comp.ready := outSend =/= 0.U

    io.finished := state === s_done && outSend === 0.U

    when (state === s_start && io.start) {
      reqIdx := 0.U
      memIdx := 0.U
      state := s_write_req
    }

    when (tl.a.fire()) { state := s_write_resp }

    when (tl.d.fire()) {
      memIdx := memIdx + 1.U
      state := s_write_req

      when (memIdx === (sendReqCountVec(reqIdx) - 1.U)) {
        memIdx := 0.U
        reqIdx := reqIdx + 1.U
        when (reqIdx === (sendReqs.size - 1).U) {
          reqIdx := 0.U
          state := s_send
        }
      }
    }

    when (io.send.req.fire()) {
      reqIdx := reqIdx + 1.U
      when (reqIdx === (sendReqs.size - 1).U) {
        reqIdx := 0.U
        state := s_done
      }
    }
  }
}

class IceNicTestRecvDriver(recvReqs: Seq[Int], recvData: Seq[BigInt])
    (implicit p: Parameters) extends LazyModule {

  val node = TLHelper.makeClientNode(
    name = "test-recv-driver", sourceId = IdRange(0, 1))

  lazy val module = new LazyModuleImp(this) {
    val io = IO(new Bundle with UnitTestIO {
      val recv = new IceNicRecvIO
    })

    val (tl, edge) = node.out(0)
    val dataBits = tl.params.dataBits
    val beatBytes = dataBits / 8
    val byteAddrBits = log2Ceil(beatBytes)

    val (s_start :: s_recv :: s_wait ::
         s_check_req :: s_check_resp :: s_done :: Nil) = Enum(6)
    val state = RegInit(s_start)

    val recvReqVec = Vec(recvReqs.map(_.U(NET_IF_WIDTH.W)))
    val recvDataVec = Vec(recvData.map(_.U(dataBits.W)))

    val reqIdx = Reg(UInt(log2Ceil(recvReqs.size).W))
    val memIdx = Reg(UInt(log2Ceil(recvData.size).W))

    val outRecv = TwoWayCounter(
      io.recv.req.fire(), io.recv.comp.fire(), recvReqVec.size)

    tl.a.valid := state === s_check_req
    tl.a.bits := edge.Get(
      fromSource = 0.U,
      toAddress = recvReqVec.head + (memIdx << byteAddrBits.U),
      lgSize = byteAddrBits.U)._2
    tl.d.ready := state === s_check_resp

    io.recv.req.valid := state === s_recv
    io.recv.req.bits := recvReqVec(reqIdx)
    io.recv.comp.ready := outRecv =/= 0.U

    io.finished := state === s_done

    when (state === s_start && io.start) {
      reqIdx := 0.U
      memIdx := 0.U
      state := s_recv
    }

    when (io.recv.req.fire()) {
      reqIdx := reqIdx + 1.U
      when (reqIdx === (recvReqVec.size - 1).U) {
        reqIdx := 0.U
        state := s_wait
      }
    }

    when (state === s_wait && outRecv === 0.U) {
      state := s_check_req
    }

    when (state === s_check_req && tl.a.ready) {
      state := s_check_resp
    }

    when (state === s_check_resp && tl.d.valid) {
      memIdx := memIdx + 1.U
      state := s_check_req
      when (memIdx === (recvData.size - 1).U) {
        memIdx := 0.U
        state := s_done
      }
    }

    assert(!tl.d.valid || tl.d.bits.data === recvDataVec(memIdx),
      "IceNicTest: Received wrong data")
  }
}

class IceNicRecvTest(implicit p: Parameters) extends LazyModule {
  val recvReqs = Seq(0, 1440, 1456)
  // The 90-flit packet should be dropped
  val recvLens = Seq(180, 2, 90, 8)
  val testData = Seq.tabulate(280) { i => BigInt(i << 4) }
  val recvData = testData.take(182) ++ testData.drop(272)

  val recvDriver = LazyModule(new IceNicTestRecvDriver(recvReqs, recvData))
  val recvPath = LazyModule(new IceNicRecvPath)
  val xbar = LazyModule(new TLXbar)
  val mem = LazyModule(new TLRAM(
    AddressSet(0, 0x7ff), beatBytes = NET_IF_BYTES))

  val MEM_LATENCY = 32
  val RLIMIT_INC = 1
  val RLIMIT_PERIOD = 4
  val RLIMIT_SIZE = 8

  xbar.node := recvDriver.node
  xbar.node := recvPath.node
  mem.node := TLFragmenter(NET_IF_BYTES, p(NICKey).maxAcquireBytes)(
    TLBufferChain(MEM_LATENCY)(xbar.node))

  lazy val module = new LazyModuleImp(this) {
    val io = IO(new Bundle with UnitTestIO)

    val gen = Module(new PacketGen(recvLens, testData))
    gen.io.start := io.start
    recvDriver.module.io.start := io.start
    recvPath.module.io.recv <> recvDriver.module.io.recv
    recvPath.module.io.in <> RateLimiter(
      gen.io.out, RLIMIT_INC, RLIMIT_PERIOD, RLIMIT_SIZE)
    io.finished := recvDriver.module.io.finished
  }
}

class IceNicRecvTestWrapper(implicit p: Parameters) extends UnitTest(20000) {
  val test = Module(LazyModule(new IceNicRecvTest).module)
  test.io.start := io.start
  io.finished := test.io.finished
}

class IceNicSendTest(implicit p: Parameters) extends LazyModule {
  val sendReqs = Seq(
    (2, 10, true),
    (17, 6, false),
    (24, 12, false))
  val sendData = Seq(
    BigInt("7766554433221100", 16),
    BigInt("FFEEDDCCBBAA9988", 16),
    BigInt("0123456789ABCDEF", 16),
    BigInt("FEDCBA9876543210", 16),
    BigInt("76543210FDECBA98", 16))

  val recvData = Seq(
    BigInt("9988776655443322", 16),
    BigInt("23456789ABCDBBAA", 16),
    BigInt("FEDCBA9876543210", 16),
    BigInt("00000000FDECBA98", 16))
  val recvKeep = Seq(0xFF, 0xFF, 0xFF, 0x0F)
  val recvLast = Seq(false, true, false, true)

  val sendPath = LazyModule(new IceNicSendPath)
  val rom = LazyModule(new TLROM(0, 64,
    sendData.flatMap(
      data => (0 until 8).map(i => ((data >> (i * 8)) & 0xff).toByte)),
    beatBytes = 8))

  rom.node := TLFragmenter(NET_IF_BYTES, 16)(TLBuffer()(sendPath.node))

  val RLIMIT_INC = 1
  val RLIMIT_PERIOD = 0
  val RLIMIT_SIZE = 8

  lazy val module = new LazyModuleImp(this) {
    val io = IO(new Bundle with UnitTestIO)

    val sendPathIO = sendPath.module.io
    val sendReqVec = sendReqs.map { case (start, len, part) =>
      Cat(part.B, len.U(15.W), start.U(48.W))
    }
    val (sendReqIdx, sendReqDone) = Counter(sendPathIO.send.req.fire(), sendReqs.size)
    val (sendCompIdx, sendCompDone) = Counter(sendPathIO.send.comp.fire(), sendReqs.size)

    val started = RegInit(false.B)
    val requesting = RegInit(false.B)
    val completing = RegInit(false.B)

    sendPathIO.send.req.valid := requesting
    sendPathIO.send.req.bits := sendReqVec(sendReqIdx)
    sendPathIO.send.comp.ready := completing

    when (!started && io.start) {
      requesting := true.B
      completing := true.B
    }
    when (sendReqDone)  { requesting := false.B }
    when (sendCompDone) { completing := false.B }

    sendPathIO.rlimit.inc := RLIMIT_INC.U
    sendPathIO.rlimit.period := RLIMIT_PERIOD.U
    sendPathIO.rlimit.size := RLIMIT_SIZE.U

    val check = Module(new PacketCheck(recvData, recvKeep, recvLast))
    check.io.in <> sendPathIO.out
    io.finished := check.io.finished && !completing && !requesting
  }
}

class IceNicSendTestWrapper(implicit p: Parameters) extends UnitTest {
  val test = Module(LazyModule(new IceNicSendTest).module)
  test.io.start := io.start
  io.finished := test.io.finished
}

class IceNicTest(implicit p: Parameters) extends LazyModule {
  val sendReqs = Seq(
    (0, 128, true),
    (144, 160, false),
    (320, 64, false))
  val recvReqs = Seq(256, 544)
  val testData = Seq.tabulate(44)(i => BigInt(i << 4))

  val sendDriver = LazyModule(new IceNicTestSendDriver(sendReqs, testData))
  val recvDriver = LazyModule(new IceNicTestRecvDriver(recvReqs, testData))
  val sendPath = LazyModule(new IceNicSendPath)
  val recvPath = LazyModule(new IceNicRecvPath)
  val xbar = LazyModule(new TLXbar)
  val mem = LazyModule(new TLRAM(
    AddressSet(0, 0x1ff), beatBytes = NET_IF_BYTES))

  val NET_LATENCY = 64
  val MEM_LATENCY = 32
  val RLIMIT_INC = 1
  val RLIMIT_PERIOD = 0
  val RLIMIT_SIZE = 8

  xbar.node := sendDriver.node
  xbar.node := recvDriver.node
  xbar.node := sendPath.node
  xbar.node := recvPath.node
  mem.node := TLFragmenter(NET_IF_BYTES, p(NICKey).maxAcquireBytes)(
    TLBufferChain(MEM_LATENCY)(xbar.node))


  lazy val module = new LazyModuleImp(this) {
    val io = IO(new Bundle with UnitTestIO)

    sendPath.module.io.send <> sendDriver.module.io.send
    recvPath.module.io.recv <> recvDriver.module.io.recv

    sendPath.module.io.rlimit.inc := RLIMIT_INC.U
    sendPath.module.io.rlimit.period := RLIMIT_PERIOD.U
    sendPath.module.io.rlimit.size := RLIMIT_SIZE.U

    recvPath.module.io.in <> LatencyPipe(sendPath.module.io.out, NET_LATENCY)

    sendDriver.module.io.start := io.start
    recvDriver.module.io.start := io.start
    io.finished := sendDriver.module.io.finished && recvDriver.module.io.finished

    val count_start :: count_up :: count_print :: count_done :: Nil = Enum(4)
    val count_state = RegInit(count_start)
    val cycle_count = Reg(UInt(64.W))
    val recv_count = Reg(UInt(1.W))

    when (count_state === count_start && sendPath.module.io.send.req.fire()) {
      count_state := count_up
      cycle_count := 0.U
      recv_count := 1.U
    }
    when (count_state === count_up) {
      cycle_count := cycle_count + 1.U
      when (recvPath.module.io.recv.comp.fire()) {
        recv_count := recv_count - 1.U
        when (recv_count === 0.U) { count_state := count_print }
      }
    }
    when (count_state === count_print) {
      printf("NIC test completed in %d cycles\n", cycle_count)
      count_state := count_done
    }
  }
}

class IceNicTestWrapper(implicit p: Parameters) extends UnitTest(50000) {
  val test = Module(LazyModule(new IceNicTest).module)
  test.io.start := io.start
  io.finished := test.io.finished
}<|MERGE_RESOLUTION|>--- conflicted
+++ resolved
@@ -445,12 +445,8 @@
     val config = p(NICKey)
 
     val io = IO(new Bundle {
-<<<<<<< HEAD
       val ext = new NICIOvonly
-=======
-      val ext = new NICIO
       val tap = config.tapFunc.map(_ => Decoupled(new StreamChannel(NET_IF_WIDTH)))
->>>>>>> f41eb14e
     })
 
     sendPath.module.io.send <> control.module.io.send
