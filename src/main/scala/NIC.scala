package icenet

import chisel3._
import chisel3.util._
import freechips.rocketchip.subsystem.BaseSubsystem
import freechips.rocketchip.config.{Field, Parameters}
import freechips.rocketchip.devices.tilelink.TLROM
import freechips.rocketchip.diplomacy._
import freechips.rocketchip.regmapper.{HasRegMap, RegField}
import freechips.rocketchip.tilelink._
import freechips.rocketchip.unittest.{UnitTest, UnitTestIO}
import freechips.rocketchip.util._
import testchipip.{StreamIO, StreamChannel, TLHelper}
import scala.math.max
import IceNetConsts._

case class NICConfig(
  inBufPackets: Int = 2,
  outBufFlits: Int = 2 * ETH_MAX_BYTES / NET_IF_BYTES,
  nMemXacts: Int = 8,
  maxAcquireBytes: Int = 64,
  ctrlQueueDepth: Int = 10,
  tapFunc: Option[EthernetHeader => Bool] = None)

case object NICKey extends Field[NICConfig]

class IceNicSendIO extends Bundle {
  val req = Decoupled(UInt(NET_IF_WIDTH.W))
  val comp = Flipped(Decoupled(Bool()))
}

class IceNicRecvIO extends Bundle {
  val req = Decoupled(UInt(NET_IF_WIDTH.W))
  val comp = Flipped(Decoupled(UInt(NET_LEN_BITS.W)))
}

trait IceNicControllerBundle extends Bundle {
  val send = new IceNicSendIO
  val recv = new IceNicRecvIO
  val cksum = new IPChecksumIO
  val macAddr = Input(UInt(ETH_MAC_BITS.W))
}

trait IceNicControllerModule extends HasRegMap {
  implicit val p: Parameters
  val io: IceNicControllerBundle

  val sendCompDown = Wire(init = false.B)

  val qDepth = p(NICKey).ctrlQueueDepth
  require(qDepth < (1 << 8))

  def queueCount[T <: Data](qio: QueueIO[T], depth: Int): UInt =
    TwoWayCounter(qio.enq.fire(), qio.deq.fire(), depth)

  // hold (len, addr) of packets that we need to send out
  val sendReqQueue = Module(new HellaQueue(qDepth)(UInt(NET_IF_WIDTH.W)))
  val sendReqCount = queueCount(sendReqQueue.io, qDepth)
  // hold addr of buffers we can write received packets into
  val recvReqQueue = Module(new HellaQueue(qDepth)(UInt(NET_IF_WIDTH.W)))
  val recvReqCount = queueCount(recvReqQueue.io, qDepth)
  // count number of sends completed
  val sendCompCount = TwoWayCounter(io.send.comp.fire(), sendCompDown, qDepth)
  // hold length of received packets
  val recvCompQueue = Module(new HellaQueue(qDepth)(UInt(NET_LEN_BITS.W)))
  val recvCompCount = queueCount(recvCompQueue.io, qDepth)

  val sendCompValid = sendCompCount > 0.U
  val intMask = RegInit(0.U(2.W))

  io.send.req <> sendReqQueue.io.deq
  io.recv.req <> recvReqQueue.io.deq
  io.send.comp.ready := sendCompCount < qDepth.U
  recvCompQueue.io.enq <> io.recv.comp

  interrupts(0) := sendCompValid && intMask(0)
  interrupts(1) := recvCompQueue.io.deq.valid && intMask(1)

  val sendReqSpace = (qDepth.U - sendReqCount)
  val recvReqSpace = (qDepth.U - recvReqCount)

  def sendCompRead = (ready: Bool) => {
    sendCompDown := sendCompValid && ready
    (sendCompValid, true.B)
  }

  val cksumReqQueue = Module(new HellaQueue(qDepth)(UInt(64.W)))
  val cksumRespQueue = Module(new HellaQueue(qDepth)(UInt(16.W)))

  val cksumReqCount = queueCount(cksumReqQueue.io, qDepth)
  val cksumReqSpace = qDepth.U - cksumReqCount
  val cksumRespCount = queueCount(cksumRespQueue.io, qDepth)

  io.cksum.request <> cksumReqQueue.io.deq
  cksumRespQueue.io.enq <> io.cksum.response

  regmap(
    0x00 -> Seq(RegField.w(NET_IF_WIDTH, sendReqQueue.io.enq)),
    0x08 -> Seq(RegField.w(NET_IF_WIDTH, recvReqQueue.io.enq)),
    0x10 -> Seq(RegField.r(1, sendCompRead)),
    0x12 -> Seq(RegField.r(NET_LEN_BITS, recvCompQueue.io.deq)),
    0x14 -> Seq(
      RegField.r(8, sendReqSpace),
      RegField.r(8, recvReqSpace),
      RegField.r(8, sendCompCount),
      RegField.r(8, recvCompCount)),
    0x18 -> Seq(RegField.r(ETH_MAC_BITS, io.macAddr)),
    0x20 -> Seq(RegField(2, intMask)),
    0x24 -> Seq(
      RegField.r(8, cksumReqSpace),
      RegField.r(8, cksumRespCount)),
    0x26 -> Seq(RegField.r(16, cksumRespQueue.io.deq)),
    0x28 -> Seq(RegField.w(64, cksumReqQueue.io.enq)))
}

case class IceNicControllerParams(address: BigInt, beatBytes: Int)

/*
 * Take commands from the CPU over TL2, expose as Queues
 */
class IceNicController(c: IceNicControllerParams)(implicit p: Parameters)
  extends TLRegisterRouter(
    c.address, "ice-nic", Seq("ucbbar,ice-nic"),
    interrupts = 2, beatBytes = c.beatBytes)(
      new TLRegBundle(c, _)    with IceNicControllerBundle)(
      new TLRegModule(c, _, _) with IceNicControllerModule)

class IceNicSendPath(implicit p: Parameters) extends LazyModule {
  val reader = LazyModule(new IceNicReader)
  val node = TLIdentityNode()
  node := reader.node

  val config = p(NICKey)

  lazy val module = new LazyModuleImp(this) {
    val io = IO(new Bundle {
      val send = Flipped(new IceNicSendIO)
      val out = Decoupled(new StreamChannel(NET_IF_WIDTH))
      val rlimit = Input(new RateLimiterSettings)
    })

    reader.module.io.send <> io.send

    val queue = Module(new ReservationBuffer(config.nMemXacts, config.outBufFlits))
    queue.io.alloc <> reader.module.io.alloc
    queue.io.in <> reader.module.io.out

    val aligner = Module(new Aligner)
    aligner.io.in <> queue.io.out

    val limiter = Module(new RateLimiter(new StreamChannel(NET_IF_WIDTH)))
    limiter.io.in <> aligner.io.out
    limiter.io.settings := io.rlimit
    io.out <> limiter.io.out
  }
}

/*
 * Send frames out
 */
class IceNicReader(implicit p: Parameters)
    extends LazyModule {
  val node = TLHelper.makeClientNode(
    name = "ice-nic-send", sourceId = IdRange(0, p(NICKey).nMemXacts))
  lazy val module = new IceNicReaderModule(this)
}

class IceNicReaderModule(outer: IceNicReader)
    extends LazyModuleImp(outer) {

  val config = p(NICKey)
  val maxBytes = config.maxAcquireBytes
  val nXacts = config.nMemXacts
  val outFlits = config.outBufFlits

  val io = IO(new Bundle {
    val send = Flipped(new IceNicSendIO)
    val alloc = Decoupled(new ReservationBufferAlloc(nXacts, outFlits))
    val out = Decoupled(new ReservationBufferData(nXacts))
  })

  val (tl, edge) = outer.node.out(0)
  val beatBytes = tl.params.dataBits / 8
  val byteAddrBits = log2Ceil(beatBytes)
  val addrBits = tl.params.addressBits
  val lenBits = NET_LEN_BITS - 1
  val midPoint = NET_IF_WIDTH - NET_LEN_BITS
  val packpart = io.send.req.bits(NET_IF_WIDTH - 1)
  val packlen = io.send.req.bits(NET_IF_WIDTH - 2, midPoint)
  val packaddr = io.send.req.bits(midPoint - 1, 0)

  require(beatBytes == NET_IF_BYTES)

  // we allow one TL request at a time to avoid tracking
  val s_idle :: s_read :: s_comp :: Nil = Enum(3)
  val state = RegInit(s_idle)

  // Physical (word) address in memory
  val sendaddr = Reg(UInt(addrBits.W))
  // Number of words to send
  val sendlen  = Reg(UInt(lenBits.W))
  // 0 if last packet in sequence, 1 otherwise
  val sendpart = Reg(Bool())

  val xactBusy = RegInit(0.U(nXacts.W))
  val xactOnehot = PriorityEncoderOH(~xactBusy)
  val xactId = OHToUInt(xactOnehot)
  val xactLast = Reg(UInt(nXacts.W))
  val xactLeftKeep = Reg(Vec(nXacts, UInt(NET_IF_BYTES.W)))
  val xactRightKeep = Reg(Vec(nXacts, UInt(NET_IF_BYTES.W)))

  val reqSize = MuxCase(byteAddrBits.U,
    (log2Ceil(maxBytes) until byteAddrBits by -1).map(lgSize =>
        // Use the largest size (beatBytes <= size <= maxBytes)
        // s.t. sendaddr % size == 0 and sendlen > size
        (sendaddr(lgSize-1,0) === 0.U &&
          (sendlen >> lgSize.U) =/= 0.U) -> lgSize.U))
  val isLast = (xactLast >> tl.d.bits.source)(0) && edge.last(tl.d)
  val canSend = state === s_read && !xactBusy.andR

  val loffset = Reg(UInt(byteAddrBits.W))
  val roffset = Reg(UInt(byteAddrBits.W))
  val lkeep = NET_FULL_KEEP << loffset
  val rkeep = NET_FULL_KEEP >> roffset
  val first = Reg(Bool())

  xactBusy := (xactBusy | Mux(tl.a.fire(), xactOnehot, 0.U)) &
                  ~Mux(tl.d.fire() && edge.last(tl.d),
                        UIntToOH(tl.d.bits.source), 0.U)

  val helper = DecoupledHelper(tl.a.ready, io.alloc.ready)

  io.send.req.ready := state === s_idle
  io.alloc.valid := helper.fire(io.alloc.ready, canSend)
  io.alloc.bits.id := xactId
  io.alloc.bits.count := (1.U << (reqSize - byteAddrBits.U))
  tl.a.valid := helper.fire(tl.a.ready, canSend)
  tl.a.bits := edge.Get(
    fromSource = xactId,
    toAddress = sendaddr,
    lgSize = reqSize)._2

  val outLeftKeep = xactLeftKeep(tl.d.bits.source)
  val outRightKeep = xactRightKeep(tl.d.bits.source)

  io.out.valid := tl.d.valid
  io.out.bits.id := tl.d.bits.source
  io.out.bits.data.data := tl.d.bits.data
  io.out.bits.data.keep := MuxCase(NET_FULL_KEEP, Seq(
    (edge.first(tl.d) && edge.last(tl.d)) -> (outLeftKeep & outRightKeep),
    edge.first(tl.d) -> outLeftKeep,
    edge.last(tl.d)  -> outRightKeep))
  io.out.bits.data.last := isLast
  tl.d.ready := io.out.ready
  io.send.comp.valid := state === s_comp
  io.send.comp.bits := true.B

  when (io.send.req.fire()) {
    val lastaddr = packaddr + packlen
    val startword = packaddr(midPoint-1, byteAddrBits)
    val endword = lastaddr(midPoint-1, byteAddrBits) +
                    Mux(lastaddr(byteAddrBits-1, 0) === 0.U, 0.U, 1.U)

    loffset := packaddr(byteAddrBits-1, 0)
    roffset := Cat(endword, 0.U(byteAddrBits.W)) - lastaddr
    first := true.B

    sendaddr := Cat(startword, 0.U(byteAddrBits.W))
    sendlen  := Cat(endword - startword, 0.U(byteAddrBits.W))
    sendpart := packpart
    state := s_read

    assert(packlen > 0.U, s"NIC packet length must be >0")
  }

  when (tl.a.fire()) {
    val reqBytes = 1.U << reqSize
    sendaddr := sendaddr + reqBytes
    sendlen  := sendlen - reqBytes
    when (sendlen === reqBytes) {
      xactLast := (xactLast & ~xactOnehot) | Mux(sendpart, 0.U, xactOnehot)
      xactRightKeep(xactId) := rkeep
      state := s_comp
    } .otherwise {
      xactLast := xactLast & ~xactOnehot
      xactRightKeep(xactId) := NET_FULL_KEEP
    }
    when (first) {
      first := false.B
      xactLeftKeep(xactId) := lkeep
    } .otherwise {
      xactLeftKeep(xactId) := NET_FULL_KEEP
    }
  }

  when (io.send.comp.fire()) {
    state := s_idle
  }
}

class IceNicWriter(implicit p: Parameters) extends LazyModule {
  val nXacts = p(NICKey).nMemXacts
  val node = TLHelper.makeClientNode(
    name = "ice-nic-recv", sourceId = IdRange(0, nXacts))
  lazy val module = new IceNicWriterModule(this)
}

class IceNicWriterModule(outer: IceNicWriter)
    extends LazyModuleImp(outer) {
  val io = IO(new Bundle {
    val recv = Flipped(new IceNicRecvIO)
    val in = Flipped(Decoupled(new StreamChannel(NET_IF_WIDTH)))
    val length = Input(UInt(NET_LEN_BITS.W))
  })

  val maxBytes = p(NICKey).maxAcquireBytes
  val (tl, edge) = outer.node.out(0)
  val beatBytes = tl.params.dataBits / 8
  val fullAddrBits = tl.params.addressBits
  val byteAddrBits = log2Ceil(beatBytes)
  val addrBits = fullAddrBits - byteAddrBits

  require(beatBytes == NET_IF_BYTES)

  val s_idle :: s_data :: s_complete :: Nil = Enum(3)
  val state = RegInit(s_idle)

  val baseAddr = Reg(UInt(addrBits.W))
  val idx = Reg(UInt(addrBits.W))
  val addrMerged = baseAddr + idx

  val xactBusy = RegInit(0.U(outer.nXacts.W))
  val xactOnehot = PriorityEncoderOH(~xactBusy)

  val maxBeats = maxBytes / beatBytes
  val beatIdBits = log2Ceil(maxBeats)

  val beatsLeft = Reg(UInt(beatIdBits.W))
  val headAddr = Reg(UInt(addrBits.W))
  val headXact = Reg(UInt(log2Ceil(outer.nXacts).W))
  val headSize = Reg(UInt(log2Ceil(beatIdBits + 1).W))

  val newBlock = beatsLeft === 0.U
  val canSend = !xactBusy.andR || !newBlock

  val reqSize = MuxCase(0.U,
    (log2Ceil(maxBytes / beatBytes) until 0 by -1).map(lgSize =>
        (addrMerged(lgSize-1,0) === 0.U &&
          (io.length >> lgSize.U) =/= 0.U) -> lgSize.U))

  xactBusy := (xactBusy | Mux(tl.a.fire() && newBlock, xactOnehot, 0.U)) &
                  ~Mux(tl.d.fire(), UIntToOH(tl.d.bits.source), 0.U)

  val fromSource = Mux(newBlock, OHToUInt(xactOnehot), headXact)
  val toAddress = Mux(newBlock, addrMerged, headAddr) << byteAddrBits.U
  val lgSize = Mux(newBlock, reqSize, headSize) +& byteAddrBits.U

  io.recv.req.ready := state === s_idle
  tl.a.valid := (state === s_data && io.in.valid) && canSend
  tl.a.bits := edge.Put(
    fromSource = fromSource,
    toAddress = toAddress,
    lgSize = lgSize,
    data = io.in.bits.data)._2
  tl.d.ready := xactBusy.orR
  io.in.ready := state === s_data && canSend && tl.a.ready
  io.recv.comp.valid := state === s_complete && !xactBusy.orR
  io.recv.comp.bits := idx << byteAddrBits.U

  when (io.recv.req.fire()) {
    idx := 0.U
    baseAddr := io.recv.req.bits >> byteAddrBits.U
    beatsLeft := 0.U
    state := s_data
  }

  when (tl.a.fire()) {
    when (newBlock) {
      val bytesToWrite = 1.U << reqSize
      beatsLeft := bytesToWrite - 1.U
      headAddr := addrMerged
      headXact := OHToUInt(xactOnehot)
      headSize := reqSize
    } .otherwise {
      beatsLeft := beatsLeft - 1.U
    }
    idx := idx + 1.U
    when (io.in.bits.last) { state := s_complete }
  }

  when (io.recv.comp.fire()) { state := s_idle }
}

/*
 * Recv frames
 */
class IceNicRecvPath(implicit p: Parameters) extends LazyModule {
  val writer = LazyModule(new IceNicWriter)
  val node = TLIdentityNode()
  node := writer.node
  lazy val module = new IceNicRecvPathModule(this)
}

class IceNicRecvPathModule(outer: IceNicRecvPath)
    extends LazyModuleImp(outer) {
  val config = p(NICKey)

  val io = IO(new Bundle {
    val recv = Flipped(new IceNicRecvIO)
    val in = Flipped(Decoupled(new StreamChannel(NET_IF_WIDTH))) // input stream 
    val tap = config.tapFunc.map(_ => Decoupled(new StreamChannel(NET_IF_WIDTH)))
  })

  val buffer = Module(new NetworkPacketBuffer(config.inBufPackets))
  buffer.io.stream.in <> io.in

  val writer = outer.writer.module
  writer.io.length := buffer.io.length
  writer.io.recv <> io.recv
  writer.io.in <> config.tapFunc.map { tapFunc =>
    val tap = Module(new NetworkTap(tapFunc))
    tap.io.inflow <> buffer.io.stream.out
    io.tap.get <> tap.io.tapout
    tap.io.passthru
  } .getOrElse { buffer.io.stream.out }
}

class NICIO extends StreamIO(NET_IF_WIDTH) {
  val macAddr = Input(UInt(ETH_MAC_BITS.W))
  val rlimit = Input(new RateLimiterSettings)

  override def cloneType = (new NICIO).asInstanceOf[this.type]
}

/* 
 * A simple NIC
 *
 * Expects ethernet frames (see below), but uses a custom transport 
 * (see ExtBundle)
 * 
 * Ethernet Frame format:
 *   8 bytes    |  6 bytes  |  6 bytes    | 2 bytes  | 46-1500B | 4 bytes
 * Preamble/SFD | Dest Addr | Source Addr | Type/Len | Data     | CRC
 * Gen by NIC   | ------------- from/to CPU --------------------| Gen by NIC
 *
 * For now, we elide the Gen by NIC components since we're talking to a 
 * custom network.
 */
class IceNIC(address: BigInt, beatBytes: Int = 8)
    (implicit p: Parameters) extends LazyModule {

  val config = p(NICKey)
  val control = LazyModule(new IceNicController(
    IceNicControllerParams(address, beatBytes)))
  val sendPath = LazyModule(new IceNicSendPath)
  val recvPath = LazyModule(new IceNicRecvPath)
  val checksum = LazyModule(new IPChecksum(config.maxAcquireBytes))

  val mmionode = TLIdentityNode()
  val dmanode = TLIdentityNode()
  val intnode = control.intnode

<<<<<<< HEAD
  control.node := TLAtomicAutomata() := mmionode
  dmanode := sendPath.node
  dmanode := recvPath.node
  dmanode := checksum.node
=======
  control.node := mmionode
  dmanode := TLWidthWidget(NET_IF_BYTES) := sendPath.node
  dmanode := TLWidthWidget(NET_IF_BYTES) := recvPath.node
>>>>>>> f30408e5

  lazy val module = new LazyModuleImp(this) {

    val io = IO(new Bundle {
      val ext = new NICIO
      val tap = config.tapFunc.map(_ => Decoupled(new StreamChannel(NET_IF_WIDTH)))
    })

    sendPath.module.io.send <> control.module.io.send
    recvPath.module.io.recv <> control.module.io.recv
    checksum.module.io <> control.module.io.cksum

    // connect externally
    recvPath.module.io.in <> io.ext.in
    io.ext.out <> sendPath.module.io.out

    control.module.io.macAddr := io.ext.macAddr
    sendPath.module.io.rlimit := io.ext.rlimit

    io.tap.zip(recvPath.module.io.tap).foreach {
      case (tapout, tapin) => tapout <> tapin
    }
  }
}

class SimNetwork extends BlackBox {
  val io = IO(new Bundle {
    val clock = Input(Clock())
    val reset = Input(Bool())
    val net = Flipped(new NICIO)
  })
}

trait HasPeripheryIceNIC  { this: BaseSubsystem =>
  private val address = BigInt(0x10016000)
  private val portName = "Ice-NIC"

  val icenic = LazyModule(new IceNIC(address, sbus.beatBytes))
  sbus.toVariableWidthSlave(Some(portName)) { icenic.mmionode }
  sbus.fromPort(Some(portName))() :=* icenic.dmanode
  ibus.fromSync := icenic.intnode
}

trait HasPeripheryIceNICModuleImp extends LazyModuleImp {
  val outer: HasPeripheryIceNIC
  val net = IO(new NICIO)

  net <> outer.icenic.module.io.ext

  def connectNicLoopback(qDepth: Int = 64) {
    net.in <> Queue(net.out, qDepth)
    net.macAddr := PlusArg("macaddr")
    net.rlimit.inc := PlusArg("rlimit-inc", 1)
    net.rlimit.period := PlusArg("rlimit-period", 1)
    net.rlimit.size := PlusArg("rlimit-size", 8)
  }

  def connectSimNetwork(clock: Clock, reset: Bool) {
    val sim = Module(new SimNetwork)
    sim.io.clock := clock
    sim.io.reset := reset
    sim.io.net <> net
  }
}

class NICIOvonly extends Bundle {
  val in = Flipped(Valid(new StreamChannel(NET_IF_WIDTH)))
  val out = Valid(new StreamChannel(NET_IF_WIDTH))
  val macAddr = Input(UInt(ETH_MAC_BITS.W))
  val rlimit = Input(new RateLimiterSettings)

  override def cloneType = (new NICIOvonly).asInstanceOf[this.type]
}

object NICIOvonly {
  def apply(nicio: NICIO): NICIOvonly = {
    val vonly = Wire(new NICIOvonly)
    vonly.out.valid := nicio.out.valid
    vonly.out.bits  := nicio.out.bits
    nicio.out.ready := true.B
    nicio.in.valid  := vonly.in.valid
    nicio.in.bits   := vonly.in.bits
    assert(!vonly.in.valid || nicio.in.ready, "NIC input not ready for valid")
    nicio.macAddr := vonly.macAddr
    nicio.rlimit  := vonly.rlimit
    vonly
  }
}

trait HasPeripheryIceNICModuleImpValidOnly extends LazyModuleImp {
  val outer: HasPeripheryIceNIC
  val net = IO(new NICIOvonly)

  net <> NICIOvonly(outer.icenic.module.io.ext)
}

class IceNicTestSendDriver(
    sendReqs: Seq[(Int, Int, Boolean)],
    sendData: Seq[BigInt])(implicit p: Parameters) extends LazyModule {
  val node = TLHelper.makeClientNode(
    name = "test-send-driver", sourceId = IdRange(0, 1))

  lazy val module = new LazyModuleImp(this) {
    val io = IO(new Bundle with UnitTestIO {
      val send = new IceNicSendIO
    })

    val (tl, edge) = node.out(0)
    val dataBits = tl.params.dataBits
    val beatBytes = dataBits / 8
    val byteAddrBits = log2Ceil(beatBytes)
    val lenBits = NET_LEN_BITS - 1
    val addrBits = NET_IF_WIDTH - NET_LEN_BITS

    val (s_start :: s_write_req :: s_write_resp ::
         s_send :: s_done :: Nil) = Enum(5)
    val state = RegInit(s_start)

    val sendReqVec = Vec(sendReqs.map {
      case (addr, len, part) => Cat(part.B, len.U(lenBits.W), addr.U(addrBits.W))})

    val sendReqAddrVec = Vec(sendReqs.map{case (addr, _, _) => addr.U(addrBits.W)})
    val sendReqCounts = sendReqs.map { case (_, len, _) => len / beatBytes }
    val sendReqCountVec = Vec(sendReqCounts.map(_.U))
    val sendReqBase = Vec((0 +: (1 until sendReqs.size).map(
      i => sendReqCounts.slice(0, i).reduce(_ + _))).map(_.U(addrBits.W)))
    val maxMemCount = sendReqCounts.reduce(max(_, _))
    val totalMemCount = sendReqCounts.reduce(_ + _)

    require(totalMemCount == sendData.size)

    val sendDataVec = Vec(sendData.map(_.U(dataBits.W)))

    val reqIdx = Reg(UInt(log2Ceil(sendReqs.size).W))
    val memIdx = Reg(UInt(log2Ceil(totalMemCount).W))

    val outSend = TwoWayCounter(
      io.send.req.fire(), io.send.comp.fire(), sendReqs.size)

    val writeAddr = sendReqAddrVec(reqIdx) + (memIdx << byteAddrBits.U)
    val writeData = sendDataVec(sendReqBase(reqIdx) + memIdx)

    tl.a.valid := state === s_write_req
    tl.a.bits := edge.Put(
      fromSource = 0.U,
      toAddress = writeAddr,
      lgSize = byteAddrBits.U,
      data = writeData)._2
    tl.d.ready := state === s_write_resp

    io.send.req.valid := state === s_send
    io.send.req.bits := sendReqVec(reqIdx)
    io.send.comp.ready := outSend =/= 0.U

    io.finished := state === s_done && outSend === 0.U

    when (state === s_start && io.start) {
      reqIdx := 0.U
      memIdx := 0.U
      state := s_write_req
    }

    when (tl.a.fire()) { state := s_write_resp }

    when (tl.d.fire()) {
      memIdx := memIdx + 1.U
      state := s_write_req

      when (memIdx === (sendReqCountVec(reqIdx) - 1.U)) {
        memIdx := 0.U
        reqIdx := reqIdx + 1.U
        when (reqIdx === (sendReqs.size - 1).U) {
          reqIdx := 0.U
          state := s_send
        }
      }
    }

    when (io.send.req.fire()) {
      reqIdx := reqIdx + 1.U
      when (reqIdx === (sendReqs.size - 1).U) {
        reqIdx := 0.U
        state := s_done
      }
    }
  }
}

class IceNicTestRecvDriver(recvReqs: Seq[Int], recvData: Seq[BigInt])
    (implicit p: Parameters) extends LazyModule {

  val node = TLHelper.makeClientNode(
    name = "test-recv-driver", sourceId = IdRange(0, 1))

  lazy val module = new LazyModuleImp(this) {
    val io = IO(new Bundle with UnitTestIO {
      val recv = new IceNicRecvIO
    })

    val (tl, edge) = node.out(0)
    val dataBits = tl.params.dataBits
    val beatBytes = dataBits / 8
    val byteAddrBits = log2Ceil(beatBytes)

    val (s_start :: s_recv :: s_wait ::
         s_check_req :: s_check_resp :: s_done :: Nil) = Enum(6)
    val state = RegInit(s_start)

    val recvReqVec = Vec(recvReqs.map(_.U(NET_IF_WIDTH.W)))
    val recvDataVec = Vec(recvData.map(_.U(dataBits.W)))

    val reqIdx = Reg(UInt(log2Ceil(recvReqs.size).W))
    val memIdx = Reg(UInt(log2Ceil(recvData.size).W))

    val outRecv = TwoWayCounter(
      io.recv.req.fire(), io.recv.comp.fire(), recvReqVec.size)

    tl.a.valid := state === s_check_req
    tl.a.bits := edge.Get(
      fromSource = 0.U,
      toAddress = recvReqVec.head + (memIdx << byteAddrBits.U),
      lgSize = byteAddrBits.U)._2
    tl.d.ready := state === s_check_resp

    io.recv.req.valid := state === s_recv
    io.recv.req.bits := recvReqVec(reqIdx)
    io.recv.comp.ready := outRecv =/= 0.U

    io.finished := state === s_done

    when (state === s_start && io.start) {
      reqIdx := 0.U
      memIdx := 0.U
      state := s_recv
    }

    when (io.recv.req.fire()) {
      reqIdx := reqIdx + 1.U
      when (reqIdx === (recvReqVec.size - 1).U) {
        reqIdx := 0.U
        state := s_wait
      }
    }

    when (state === s_wait && outRecv === 0.U) {
      state := s_check_req
    }

    when (state === s_check_req && tl.a.ready) {
      state := s_check_resp
    }

    when (state === s_check_resp && tl.d.valid) {
      memIdx := memIdx + 1.U
      state := s_check_req
      when (memIdx === (recvData.size - 1).U) {
        memIdx := 0.U
        state := s_done
      }
    }

    assert(!tl.d.valid || tl.d.bits.data === recvDataVec(memIdx),
      "IceNicTest: Received wrong data")
  }
}

class IceNicRecvTest(implicit p: Parameters) extends LazyModule {
  val recvReqs = Seq(0, 1440, 1456)
  // The 90-flit packet should be dropped
  val recvLens = Seq(180, 2, 90, 8)
  val testData = Seq.tabulate(280) { i => BigInt(i << 4) }
  val recvData = testData.take(182) ++ testData.drop(272)

  val recvDriver = LazyModule(new IceNicTestRecvDriver(recvReqs, recvData))
  val recvPath = LazyModule(new IceNicRecvPath)
  val xbar = LazyModule(new TLXbar)
  val mem = LazyModule(new TLRAM(
    AddressSet(0, 0x7ff), beatBytes = NET_IF_BYTES))

  val MEM_LATENCY = 32
  val RLIMIT_INC = 1
  val RLIMIT_PERIOD = 4
  val RLIMIT_SIZE = 8

  xbar.node := recvDriver.node
  xbar.node := recvPath.node
  mem.node := TLFragmenter(NET_IF_BYTES, p(NICKey).maxAcquireBytes) :=
    TLHelper.latency(MEM_LATENCY, xbar.node)

  lazy val module = new LazyModuleImp(this) {
    val io = IO(new Bundle with UnitTestIO)

    val gen = Module(new PacketGen(recvLens, testData))
    gen.io.start := io.start
    recvDriver.module.io.start := io.start
    recvPath.module.io.recv <> recvDriver.module.io.recv
    recvPath.module.io.in <> RateLimiter(
      gen.io.out, RLIMIT_INC, RLIMIT_PERIOD, RLIMIT_SIZE)
    io.finished := recvDriver.module.io.finished
  }
}

class IceNicRecvTestWrapper(implicit p: Parameters) extends UnitTest(20000) {
  val test = Module(LazyModule(new IceNicRecvTest).module)
  test.io.start := io.start
  io.finished := test.io.finished
}

class IceNicSendTest(implicit p: Parameters) extends LazyModule {
  val sendReqs = Seq(
    (2, 10, true),
    (17, 6, false),
    (24, 12, false))
  val sendData = Seq(
    BigInt("7766554433221100", 16),
    BigInt("FFEEDDCCBBAA9988", 16),
    BigInt("0123456789ABCDEF", 16),
    BigInt("FEDCBA9876543210", 16),
    BigInt("76543210FDECBA98", 16))

  val recvData = Seq(
    BigInt("9988776655443322", 16),
    BigInt("23456789ABCDBBAA", 16),
    BigInt("FEDCBA9876543210", 16),
    BigInt("00000000FDECBA98", 16))
  val recvKeep = Seq(0xFF, 0xFF, 0xFF, 0x0F)
  val recvLast = Seq(false, true, false, true)

  val sendPath = LazyModule(new IceNicSendPath)
  val rom = LazyModule(new TLROM(0, 64,
    sendData.flatMap(
      data => (0 until 8).map(i => ((data >> (i * 8)) & 0xff).toByte)),
    beatBytes = 8))

  rom.node := TLFragmenter(NET_IF_BYTES, 16) := TLBuffer() := sendPath.node

  val RLIMIT_INC = 1
  val RLIMIT_PERIOD = 0
  val RLIMIT_SIZE = 8

  lazy val module = new LazyModuleImp(this) {
    val io = IO(new Bundle with UnitTestIO)

    val sendPathIO = sendPath.module.io
    val sendReqVec = sendReqs.map { case (start, len, part) =>
      Cat(part.B, len.U(15.W), start.U(48.W))
    }
    val (sendReqIdx, sendReqDone) = Counter(sendPathIO.send.req.fire(), sendReqs.size)
    val (sendCompIdx, sendCompDone) = Counter(sendPathIO.send.comp.fire(), sendReqs.size)

    val started = RegInit(false.B)
    val requesting = RegInit(false.B)
    val completing = RegInit(false.B)

    sendPathIO.send.req.valid := requesting
    sendPathIO.send.req.bits := sendReqVec(sendReqIdx)
    sendPathIO.send.comp.ready := completing

    when (!started && io.start) {
      requesting := true.B
      completing := true.B
    }
    when (sendReqDone)  { requesting := false.B }
    when (sendCompDone) { completing := false.B }

    sendPathIO.rlimit.inc := RLIMIT_INC.U
    sendPathIO.rlimit.period := RLIMIT_PERIOD.U
    sendPathIO.rlimit.size := RLIMIT_SIZE.U

    val check = Module(new PacketCheck(recvData, recvKeep, recvLast))
    check.io.in <> sendPathIO.out
    io.finished := check.io.finished && !completing && !requesting
  }
}

class IceNicSendTestWrapper(implicit p: Parameters) extends UnitTest {
  val test = Module(LazyModule(new IceNicSendTest).module)
  test.io.start := io.start
  io.finished := test.io.finished
}

class IceNicTest(implicit p: Parameters) extends LazyModule {
  val sendReqs = Seq(
    (0, 128, true),
    (144, 160, false),
    (320, 64, false))
  val recvReqs = Seq(256, 544)
  val testData = Seq.tabulate(44)(i => BigInt(i << 4))

  val sendDriver = LazyModule(new IceNicTestSendDriver(sendReqs, testData))
  val recvDriver = LazyModule(new IceNicTestRecvDriver(recvReqs, testData))
  val sendPath = LazyModule(new IceNicSendPath)
  val recvPath = LazyModule(new IceNicRecvPath)
  val xbar = LazyModule(new TLXbar)
  val mem = LazyModule(new TLRAM(
    AddressSet(0, 0x1ff), beatBytes = NET_IF_BYTES))

  val NET_LATENCY = 64
  val MEM_LATENCY = 32
  val RLIMIT_INC = 1
  val RLIMIT_PERIOD = 0
  val RLIMIT_SIZE = 8

  xbar.node := sendDriver.node
  xbar.node := recvDriver.node
  xbar.node := sendPath.node
  xbar.node := recvPath.node
  mem.node := TLFragmenter(NET_IF_BYTES, p(NICKey).maxAcquireBytes) :=
    TLHelper.latency(MEM_LATENCY, xbar.node)

  lazy val module = new LazyModuleImp(this) {
    val io = IO(new Bundle with UnitTestIO)

    sendPath.module.io.send <> sendDriver.module.io.send
    recvPath.module.io.recv <> recvDriver.module.io.recv

    sendPath.module.io.rlimit.inc := RLIMIT_INC.U
    sendPath.module.io.rlimit.period := RLIMIT_PERIOD.U
    sendPath.module.io.rlimit.size := RLIMIT_SIZE.U

    recvPath.module.io.in <> LatencyPipe(sendPath.module.io.out, NET_LATENCY)

    sendDriver.module.io.start := io.start
    recvDriver.module.io.start := io.start
    io.finished := sendDriver.module.io.finished && recvDriver.module.io.finished

    val count_start :: count_up :: count_print :: count_done :: Nil = Enum(4)
    val count_state = RegInit(count_start)
    val cycle_count = Reg(UInt(64.W))
    val recv_count = Reg(UInt(1.W))

    when (count_state === count_start && sendPath.module.io.send.req.fire()) {
      count_state := count_up
      cycle_count := 0.U
      recv_count := 1.U
    }
    when (count_state === count_up) {
      cycle_count := cycle_count + 1.U
      when (recvPath.module.io.recv.comp.fire()) {
        recv_count := recv_count - 1.U
        when (recv_count === 0.U) { count_state := count_print }
      }
    }
    when (count_state === count_print) {
      printf("NIC test completed in %d cycles\n", cycle_count)
      count_state := count_done
    }
  }
}

class IceNicTestWrapper(implicit p: Parameters) extends UnitTest(50000) {
  val test = Module(LazyModule(new IceNicTest).module)
  test.io.start := io.start
  io.finished := test.io.finished
}<|MERGE_RESOLUTION|>--- conflicted
+++ resolved
@@ -460,16 +460,10 @@
   val dmanode = TLIdentityNode()
   val intnode = control.intnode
 
-<<<<<<< HEAD
   control.node := TLAtomicAutomata() := mmionode
-  dmanode := sendPath.node
-  dmanode := recvPath.node
-  dmanode := checksum.node
-=======
-  control.node := mmionode
   dmanode := TLWidthWidget(NET_IF_BYTES) := sendPath.node
   dmanode := TLWidthWidget(NET_IF_BYTES) := recvPath.node
->>>>>>> f30408e5
+  dmanode := checksum.node
 
   lazy val module = new LazyModuleImp(this) {
 
