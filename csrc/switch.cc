#include "switch.h"

#include <inttypes.h>

#include <arpa/inet.h>
#include <sys/ioctl.h>
#include <sys/socket.h>
#include <sys/types.h>
#include <sys/stat.h>
#include <sys/select.h>
#include <sys/time.h>
#include <fcntl.h>
#include <unistd.h>

#include <linux/if.h>
#include <linux/if_tun.h>

NetworkSwitch::NetworkSwitch(const char *ifname)
{
<<<<<<< HEAD
    printf("networkswitch constructor\n");
=======
    if (ifname == NULL || strlen(ifname) == 0) {
        fd = -1;
        goto skip_tuntap;
    }

    fd = tuntap_alloc(ifname, IFF_TAP | IFF_NO_PI);
    if (fd < 0) {
        fprintf(stderr, "Could not open tap interface\n");
        abort();
    }

skip_tuntap:
>>>>>>> ed66f1fa
    main = context_t::current();
    worker.init(worker_thread, this);
}

NetworkSwitch::~NetworkSwitch()
{
    if (fd != -1)
        close(fd);
}

void NetworkSwitch::worker_thread(void *arg)
{
    NetworkSwitch *sw = static_cast<NetworkSwitch*>(arg);
    sw->run();

    while (true)
        sw->main->switch_to();
}

#define ceil_div(n, d) (((n) - 1) / (d) + 1)

void NetworkSwitch::run(void)
{
    fd_set rfds, wfds;
    struct timeval timeout;
    int retval;

    if (fd == -1) {
        while (true)
            main->switch_to();
        return;
    }

    timeout.tv_sec = 1;
    timeout.tv_usec = 0;

    FD_ZERO(&rfds);
    FD_ZERO(&wfds);
    printf("networkswitch run\n");

    while (true) {
        FD_SET(fd, &rfds);
        FD_SET(fd, &wfds);

        retval = select(fd + 1, &rfds, &wfds, NULL, &timeout);

        if (retval < 0) {
            perror("select()");
            abort();
        }

        if (retval == 0) {
            main->switch_to();
            continue;
        }

        if (FD_ISSET(fd, &rfds)) {
            network_packet *recv_packet;
            char *recv_buffer;

            recv_packet = new network_packet;
            init_network_packet(recv_packet);
            recv_buffer = ((char *) recv_packet->data) + NET_IP_ALIGN;

            retval = read(fd, recv_buffer, ETH_MAX_BYTES);
            if (retval < 0) {
                perror("read()");
                abort();
            }
            recv_packet->len = ceil_div(retval + NET_IP_ALIGN, sizeof(uint64_t));
            in_packets.push(recv_packet);
        }

        if (FD_ISSET(fd, &wfds) && !out_packets.empty()) {
            network_packet *send_packet;
            char *send_buffer;
            size_t nbytes;

            send_packet = out_packets.front();
            send_buffer = ((char *) send_packet->data) + NET_IP_ALIGN;
            nbytes = send_packet->len * sizeof(uint64_t) - NET_IP_ALIGN;

            retval = write(fd, send_buffer, nbytes);
            if (retval < 0) {
                perror("write()");
                abort();
            }

            out_packets.pop();
            delete send_packet;
        }

        main->switch_to();
    }
}

void NetworkSwitch::broadcast(network_packet *packet, uint64_t skipmac)
{
    for (auto dev : devices) {
        if (dev->macaddr() == skipmac)
            continue;
        network_packet *packet_copy = network_packet_copy(packet);
        dev->push_in_packet(packet_copy);
    }
}

int NetworkSwitch::route(network_packet *packet, uint64_t dstmac)
{
    for (auto dev : devices) {
        if (dev->macaddr() == dstmac) {
            dev->push_in_packet(packet);
            return 0;
        }
    }
    return -1;
}

void NetworkSwitch::distribute(void)
{
    while (!in_packets.empty()) {
        network_packet *packet = in_packets.front();
        uint64_t dstmac = network_packet_dstmac(packet);

        if (dstmac == BCAST_MAC) {
            broadcast(packet, 0);
            delete packet;
        } else if (route(packet, dstmac)) {
            fprintf(stderr, "Dropped packet for %" PRIx64 "\n", dstmac);
            delete packet;
        }
        in_packets.pop();
    }

    for (auto dev : devices) {
        if (dev->has_out_packet()) {
            network_packet *packet = dev->pop_out_packet();
            uint64_t dstmac = network_packet_dstmac(packet);

            if (dstmac == BCAST_MAC) {
                broadcast(packet, dev->macaddr());
                delete packet;
            } else if (route(packet, dstmac)) {
                out_packets.push(packet);
            }
        }
    }
}<|MERGE_RESOLUTION|>--- conflicted
+++ resolved
@@ -17,9 +17,7 @@
 
 NetworkSwitch::NetworkSwitch(const char *ifname)
 {
-<<<<<<< HEAD
     printf("networkswitch constructor\n");
-=======
     if (ifname == NULL || strlen(ifname) == 0) {
         fd = -1;
         goto skip_tuntap;
@@ -32,7 +30,6 @@
     }
 
 skip_tuntap:
->>>>>>> ed66f1fa
     main = context_t::current();
     worker.init(worker_thread, this);
 }
